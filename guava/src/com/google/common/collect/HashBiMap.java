/*
 * Copyright (C) 2007 The Guava Authors
 *
 * Licensed under the Apache License, Version 2.0 (the "License"); you may not use this file except
 * in compliance with the License. You may obtain a copy of the License at
 *
 * http://www.apache.org/licenses/LICENSE-2.0
 *
 * Unless required by applicable law or agreed to in writing, software distributed under the License
 * is distributed on an "AS IS" BASIS, WITHOUT WARRANTIES OR CONDITIONS OF ANY KIND, either express
 * or implied. See the License for the specific language governing permissions and limitations under
 * the License.
 */

package com.google.common.collect;

import static com.google.common.base.Preconditions.checkArgument;
import static com.google.common.base.Preconditions.checkNotNull;
import static com.google.common.collect.CollectPreconditions.checkNonnegative;
import static com.google.common.collect.CollectPreconditions.checkRemove;
import static com.google.common.collect.Hashing.smearedHash;

import com.google.common.annotations.GwtCompatible;
import com.google.common.annotations.GwtIncompatible;
import com.google.common.base.Objects;
import com.google.common.collect.Maps.IteratorBasedAbstractMap;
import com.google.errorprone.annotations.CanIgnoreReturnValue;
import com.google.errorprone.annotations.concurrent.LazyInit;
import com.google.j2objc.annotations.RetainedWith;
import com.google.j2objc.annotations.WeakOuter;
import java.io.IOException;
import java.io.ObjectInputStream;
import java.io.ObjectOutputStream;
import java.io.Serializable;
import java.util.Arrays;
import java.util.ConcurrentModificationException;
import java.util.Iterator;
import java.util.Map;
import java.util.NoSuchElementException;
import java.util.Set;
import java.util.function.BiConsumer;
import java.util.function.BiFunction;
<<<<<<< HEAD
import org.checkerframework.checker.nullness.qual.MonotonicNonNull;
=======
import org.checkerframework.checker.nullness.qual.Nullable;
>>>>>>> 1c9f547e

/**
 * A {@link BiMap} backed by two hash tables. This implementation allows null keys and values. A
 * {@code HashBiMap} and its inverse are both serializable.
 *
 * <p>This implementation guarantees insertion-based iteration order of its keys.
 *
 * <p>See the Guava User Guide article on <a href=
 * "https://github.com/google/guava/wiki/NewCollectionTypesExplained#bimap"> {@code BiMap} </a>.
 *
 * @author Louis Wasserman
 * @author Mike Bostock
 * @since 2.0
 */
@GwtCompatible(emulated = true)
public final class HashBiMap<K, V> extends IteratorBasedAbstractMap<K, V>
    implements BiMap<K, V>, Serializable {

  /** Returns a new, empty {@code HashBiMap} with the default initial capacity (16). */
  public static <K, V> HashBiMap<K, V> create() {
    return create(16);
  }

  /**
   * Constructs a new, empty bimap with the specified expected size.
   *
   * @param expectedSize the expected number of entries
   * @throws IllegalArgumentException if the specified expected size is negative
   */
  public static <K, V> HashBiMap<K, V> create(int expectedSize) {
    return new HashBiMap<>(expectedSize);
  }

  /**
   * Constructs a new bimap containing initial values from {@code map}. The bimap is created with an
   * initial capacity sufficient to hold the mappings in the specified map.
   */
  public static <K, V> HashBiMap<K, V> create(Map<? extends K, ? extends V> map) {
    HashBiMap<K, V> bimap = create(map.size());
    bimap.putAll(map);
    return bimap;
  }

  private static final class BiEntry<K, V> extends ImmutableEntry<K, V> {
    final int keyHash;
    final int valueHash;

    BiEntry<K, V> nextInKToVBucket;
    BiEntry<K, V> nextInVToKBucket;

    BiEntry<K, V> nextInKeyInsertionOrder;
    BiEntry<K, V> prevInKeyInsertionOrder;

    BiEntry(K key, int keyHash, V value, int valueHash) {
      super(key, value);
      this.keyHash = keyHash;
      this.valueHash = valueHash;
    }
  }

  private static final double LOAD_FACTOR = 1.0;

  private transient BiEntry<K, V>[] hashTableKToV;
  private transient BiEntry<K, V>[] hashTableVToK;
  private transient BiEntry<K, V> firstInKeyInsertionOrder;
  private transient BiEntry<K, V> lastInKeyInsertionOrder;
  private transient int size;
  private transient int mask;
  private transient int modCount;

  private HashBiMap(int expectedSize) {
    init(expectedSize);
  }

  private void init(int expectedSize) {
    checkNonnegative(expectedSize, "expectedSize");
    int tableSize = Hashing.closedTableSize(expectedSize, LOAD_FACTOR);
    this.hashTableKToV = createTable(tableSize);
    this.hashTableVToK = createTable(tableSize);
    this.firstInKeyInsertionOrder = null;
    this.lastInKeyInsertionOrder = null;
    this.size = 0;
    this.mask = tableSize - 1;
    this.modCount = 0;
  }

  /**
   * Finds and removes {@code entry} from the bucket linked lists in both the key-to-value direction
   * and the value-to-key direction.
   */
  private void delete(BiEntry<K, V> entry) {
    int keyBucket = entry.keyHash & mask;
    BiEntry<K, V> prevBucketEntry = null;
    for (BiEntry<K, V> bucketEntry = hashTableKToV[keyBucket];
        true;
        bucketEntry = bucketEntry.nextInKToVBucket) {
      if (bucketEntry == entry) {
        if (prevBucketEntry == null) {
          hashTableKToV[keyBucket] = entry.nextInKToVBucket;
        } else {
          prevBucketEntry.nextInKToVBucket = entry.nextInKToVBucket;
        }
        break;
      }
      prevBucketEntry = bucketEntry;
    }

    int valueBucket = entry.valueHash & mask;
    prevBucketEntry = null;
    for (BiEntry<K, V> bucketEntry = hashTableVToK[valueBucket];
        true;
        bucketEntry = bucketEntry.nextInVToKBucket) {
      if (bucketEntry == entry) {
        if (prevBucketEntry == null) {
          hashTableVToK[valueBucket] = entry.nextInVToKBucket;
        } else {
          prevBucketEntry.nextInVToKBucket = entry.nextInVToKBucket;
        }
        break;
      }
      prevBucketEntry = bucketEntry;
    }

    if (entry.prevInKeyInsertionOrder == null) {
      firstInKeyInsertionOrder = entry.nextInKeyInsertionOrder;
    } else {
      entry.prevInKeyInsertionOrder.nextInKeyInsertionOrder = entry.nextInKeyInsertionOrder;
    }

    if (entry.nextInKeyInsertionOrder == null) {
      lastInKeyInsertionOrder = entry.prevInKeyInsertionOrder;
    } else {
      entry.nextInKeyInsertionOrder.prevInKeyInsertionOrder = entry.prevInKeyInsertionOrder;
    }

    size--;
    modCount++;
  }

  private void insert(BiEntry<K, V> entry, BiEntry<K, V> oldEntryForKey) {
    int keyBucket = entry.keyHash & mask;
    entry.nextInKToVBucket = hashTableKToV[keyBucket];
    hashTableKToV[keyBucket] = entry;

    int valueBucket = entry.valueHash & mask;
    entry.nextInVToKBucket = hashTableVToK[valueBucket];
    hashTableVToK[valueBucket] = entry;

    if (oldEntryForKey == null) {
      entry.prevInKeyInsertionOrder = lastInKeyInsertionOrder;
      entry.nextInKeyInsertionOrder = null;
      if (lastInKeyInsertionOrder == null) {
        firstInKeyInsertionOrder = entry;
      } else {
        lastInKeyInsertionOrder.nextInKeyInsertionOrder = entry;
      }
      lastInKeyInsertionOrder = entry;
    } else {
      entry.prevInKeyInsertionOrder = oldEntryForKey.prevInKeyInsertionOrder;
      if (entry.prevInKeyInsertionOrder == null) {
        firstInKeyInsertionOrder = entry;
      } else {
        entry.prevInKeyInsertionOrder.nextInKeyInsertionOrder = entry;
      }
      entry.nextInKeyInsertionOrder = oldEntryForKey.nextInKeyInsertionOrder;
      if (entry.nextInKeyInsertionOrder == null) {
        lastInKeyInsertionOrder = entry;
      } else {
        entry.nextInKeyInsertionOrder.prevInKeyInsertionOrder = entry;
      }
    }

    size++;
    modCount++;
  }

  private BiEntry<K, V> seekByKey(Object key, int keyHash) {
    for (BiEntry<K, V> entry = hashTableKToV[keyHash & mask];
        entry != null;
        entry = entry.nextInKToVBucket) {
      if (keyHash == entry.keyHash && Objects.equal(key, entry.key)) {
        return entry;
      }
    }
    return null;
  }

  private BiEntry<K, V> seekByValue(Object value, int valueHash) {
    for (BiEntry<K, V> entry = hashTableVToK[valueHash & mask];
        entry != null;
        entry = entry.nextInVToKBucket) {
      if (valueHash == entry.valueHash && Objects.equal(value, entry.value)) {
        return entry;
      }
    }
    return null;
  }

  @Override
  public boolean containsKey(Object key) {
    return seekByKey(key, smearedHash(key)) != null;
  }

  /**
   * Returns {@code true} if this BiMap contains an entry whose value is equal to {@code value} (or,
   * equivalently, if this inverse view contains a key that is equal to {@code value}).
   *
   * <p>Due to the property that values in a BiMap are unique, this will tend to execute in
   * faster-than-linear time.
   *
   * @param value the object to search for in the values of this BiMap
   * @return true if a mapping exists from a key to the specified value
   */
  @Override
  public boolean containsValue(Object value) {
    return seekByValue(value, smearedHash(value)) != null;
  }

  @Override
  public V get(Object key) {
    return Maps.valueOrNull(seekByKey(key, smearedHash(key)));
  }

  @CanIgnoreReturnValue
  @Override
  public V put(K key, V value) {
    return put(key, value, false);
  }

  private V put(K key, V value, boolean force) {
    int keyHash = smearedHash(key);
    int valueHash = smearedHash(value);

    BiEntry<K, V> oldEntryForKey = seekByKey(key, keyHash);
    if (oldEntryForKey != null
        && valueHash == oldEntryForKey.valueHash
        && Objects.equal(value, oldEntryForKey.value)) {
      return value;
    }

    BiEntry<K, V> oldEntryForValue = seekByValue(value, valueHash);
    if (oldEntryForValue != null) {
      if (force) {
        delete(oldEntryForValue);
      } else {
        throw new IllegalArgumentException("value already present: " + value);
      }
    }

    BiEntry<K, V> newEntry = new BiEntry<>(key, keyHash, value, valueHash);
    if (oldEntryForKey != null) {
      delete(oldEntryForKey);
      insert(newEntry, oldEntryForKey);
      oldEntryForKey.prevInKeyInsertionOrder = null;
      oldEntryForKey.nextInKeyInsertionOrder = null;
      return oldEntryForKey.value;
    } else {
      insert(newEntry, null);
      rehashIfNecessary();
      return null;
    }
  }

  @CanIgnoreReturnValue
  @Override
<<<<<<< HEAD
  public V forcePut(K key, V value) {
=======
  public @Nullable V forcePut(@Nullable K key, @Nullable V value) {
>>>>>>> 1c9f547e
    return put(key, value, true);
  }

  private K putInverse(V value, K key, boolean force) {
    int valueHash = smearedHash(value);
    int keyHash = smearedHash(key);

    BiEntry<K, V> oldEntryForValue = seekByValue(value, valueHash);
    BiEntry<K, V> oldEntryForKey = seekByKey(key, keyHash);
    if (oldEntryForValue != null
        && keyHash == oldEntryForValue.keyHash
        && Objects.equal(key, oldEntryForValue.key)) {
      return key;
    } else if (oldEntryForKey != null && !force) {
      throw new IllegalArgumentException("key already present: " + key);
    }

    /*
     * The ordering here is important: if we deleted the key entry and then the value entry,
     * the key entry's prev or next pointer might point to the dead value entry, and when we
     * put the new entry in the key entry's position in iteration order, it might invalidate
     * the linked list.
     */

    if (oldEntryForValue != null) {
      delete(oldEntryForValue);
    }

    if (oldEntryForKey != null) {
      delete(oldEntryForKey);
    }

    BiEntry<K, V> newEntry = new BiEntry<>(key, keyHash, value, valueHash);
    insert(newEntry, oldEntryForKey);

    if (oldEntryForKey != null) {
      oldEntryForKey.prevInKeyInsertionOrder = null;
      oldEntryForKey.nextInKeyInsertionOrder = null;
    }
    if (oldEntryForValue != null) {
      oldEntryForValue.prevInKeyInsertionOrder = null;
      oldEntryForValue.nextInKeyInsertionOrder = null;
    }
    rehashIfNecessary();
    return Maps.keyOrNull(oldEntryForValue);
  }

  private void rehashIfNecessary() {
    BiEntry<K, V>[] oldKToV = hashTableKToV;
    if (Hashing.needsResizing(size, oldKToV.length, LOAD_FACTOR)) {
      int newTableSize = oldKToV.length * 2;

      this.hashTableKToV = createTable(newTableSize);
      this.hashTableVToK = createTable(newTableSize);
      this.mask = newTableSize - 1;
      this.size = 0;

      for (BiEntry<K, V> entry = firstInKeyInsertionOrder;
          entry != null;
          entry = entry.nextInKeyInsertionOrder) {
        insert(entry, entry);
      }
      this.modCount++;
    }
  }

  @SuppressWarnings("unchecked")
  private BiEntry<K, V>[] createTable(int length) {
    return new BiEntry[length];
  }

  @CanIgnoreReturnValue
  @Override
<<<<<<< HEAD
  public V remove(Object key) {
=======
  public @Nullable V remove(@Nullable Object key) {
>>>>>>> 1c9f547e
    BiEntry<K, V> entry = seekByKey(key, smearedHash(key));
    if (entry == null) {
      return null;
    } else {
      delete(entry);
      entry.prevInKeyInsertionOrder = null;
      entry.nextInKeyInsertionOrder = null;
      return entry.value;
    }
  }

  @Override
  public void clear() {
    size = 0;
    Arrays.fill(hashTableKToV, null);
    Arrays.fill(hashTableVToK, null);
    firstInKeyInsertionOrder = null;
    lastInKeyInsertionOrder = null;
    modCount++;
  }

  @Override
  public int size() {
    return size;
  }

  abstract class Itr<T> implements Iterator<T> {
    BiEntry<K, V> next = firstInKeyInsertionOrder;
    BiEntry<K, V> toRemove = null;
    int expectedModCount = modCount;
    int remaining = size();

    @Override
    public boolean hasNext() {
      if (modCount != expectedModCount) {
        throw new ConcurrentModificationException();
      }
      return next != null && remaining > 0;
    }

    @Override
    public T next() {
      if (!hasNext()) {
        throw new NoSuchElementException();
      }

      BiEntry<K, V> entry = next;
      next = entry.nextInKeyInsertionOrder;
      toRemove = entry;
      remaining--;
      return output(entry);
    }

    @Override
    public void remove() {
      if (modCount != expectedModCount) {
        throw new ConcurrentModificationException();
      }
      checkRemove(toRemove != null);
      delete(toRemove);
      expectedModCount = modCount;
      toRemove = null;
    }

    abstract T output(BiEntry<K, V> entry);
  }

  @Override
  public Set<K> keySet() {
    return new KeySet();
  }

  @WeakOuter
  private final class KeySet extends Maps.KeySet<K, V> {
    KeySet() {
      super(HashBiMap.this);
    }

    @Override
    public Iterator<K> iterator() {
      return new Itr<K>() {
        @Override
        K output(BiEntry<K, V> entry) {
          return entry.key;
        }
      };
    }

    @Override
    public boolean remove(Object o) {
      BiEntry<K, V> entry = seekByKey(o, smearedHash(o));
      if (entry == null) {
        return false;
      } else {
        delete(entry);
        entry.prevInKeyInsertionOrder = null;
        entry.nextInKeyInsertionOrder = null;
        return true;
      }
    }
  }

  @Override
  public Set<V> values() {
    return inverse().keySet();
  }

  @Override
  Iterator<Entry<K, V>> entryIterator() {
    return new Itr<Entry<K, V>>() {
      @Override
      Entry<K, V> output(BiEntry<K, V> entry) {
        return new MapEntry(entry);
      }

      class MapEntry extends AbstractMapEntry<K, V> {
        BiEntry<K, V> delegate;

        MapEntry(BiEntry<K, V> entry) {
          this.delegate = entry;
        }

        @Override
        public K getKey() {
          return delegate.key;
        }

        @Override
        public V getValue() {
          return delegate.value;
        }

        @Override
        public V setValue(V value) {
          V oldValue = delegate.value;
          int valueHash = smearedHash(value);
          if (valueHash == delegate.valueHash && Objects.equal(value, oldValue)) {
            return value;
          }
          checkArgument(seekByValue(value, valueHash) == null, "value already present: %s", value);
          delete(delegate);
          BiEntry<K, V> newEntry = new BiEntry<>(delegate.key, delegate.keyHash, value, valueHash);
          insert(newEntry, delegate);
          delegate.prevInKeyInsertionOrder = null;
          delegate.nextInKeyInsertionOrder = null;
          expectedModCount = modCount;
          if (toRemove == delegate) {
            toRemove = newEntry;
          }
          delegate = newEntry;
          return oldValue;
        }
      }
    };
  }

  @Override
  public void forEach(BiConsumer<? super K, ? super V> action) {
    checkNotNull(action);
    for (BiEntry<K, V> entry = firstInKeyInsertionOrder;
        entry != null;
        entry = entry.nextInKeyInsertionOrder) {
      action.accept(entry.key, entry.value);
    }
  }

  @Override
  public void replaceAll(BiFunction<? super K, ? super V, ? extends V> function) {
    checkNotNull(function);
    BiEntry<K, V> oldFirst = firstInKeyInsertionOrder;
    clear();
    for (BiEntry<K, V> entry = oldFirst; entry != null; entry = entry.nextInKeyInsertionOrder) {
      put(entry.key, function.apply(entry.key, entry.value));
    }
  }

  @LazyInit @RetainedWith private transient @Nullable BiMap<V, K> inverse;

  @Override
  public BiMap<V, K> inverse() {
    BiMap<V, K> result = inverse;
    return (result == null) ? inverse = new Inverse() : result;
  }

  private final class Inverse extends IteratorBasedAbstractMap<V, K>
      implements BiMap<V, K>, Serializable {
    BiMap<K, V> forward() {
      return HashBiMap.this;
    }

    @Override
    public int size() {
      return size;
    }

    @Override
    public void clear() {
      forward().clear();
    }

    @Override
    public boolean containsKey(Object value) {
      return forward().containsValue(value);
    }

    @Override
    public K get(Object value) {
      return Maps.keyOrNull(seekByValue(value, smearedHash(value)));
    }

    @CanIgnoreReturnValue
    @Override
<<<<<<< HEAD
    public K put(V value, K key) {
=======
    public @Nullable K put(@Nullable V value, @Nullable K key) {
>>>>>>> 1c9f547e
      return putInverse(value, key, false);
    }

    @Override
<<<<<<< HEAD
    public K forcePut(V value, K key) {
=======
    public @Nullable K forcePut(@Nullable V value, @Nullable K key) {
>>>>>>> 1c9f547e
      return putInverse(value, key, true);
    }

    @Override
<<<<<<< HEAD
    public K remove(Object value) {
=======
    public @Nullable K remove(@Nullable Object value) {
>>>>>>> 1c9f547e
      BiEntry<K, V> entry = seekByValue(value, smearedHash(value));
      if (entry == null) {
        return null;
      } else {
        delete(entry);
        entry.prevInKeyInsertionOrder = null;
        entry.nextInKeyInsertionOrder = null;
        return entry.key;
      }
    }

    @Override
    public BiMap<K, V> inverse() {
      return forward();
    }

    @Override
    public Set<V> keySet() {
      return new InverseKeySet();
    }

    @WeakOuter
    private final class InverseKeySet extends Maps.KeySet<V, K> {
      InverseKeySet() {
        super(Inverse.this);
      }

      @Override
      public boolean remove(Object o) {
        BiEntry<K, V> entry = seekByValue(o, smearedHash(o));
        if (entry == null) {
          return false;
        } else {
          delete(entry);
          return true;
        }
      }

      @Override
      public Iterator<V> iterator() {
        return new Itr<V>() {
          @Override
          V output(BiEntry<K, V> entry) {
            return entry.value;
          }
        };
      }
    }

    @Override
    public Set<K> values() {
      return forward().keySet();
    }

    @Override
    Iterator<Entry<V, K>> entryIterator() {
      return new Itr<Entry<V, K>>() {
        @Override
        Entry<V, K> output(BiEntry<K, V> entry) {
          return new InverseEntry(entry);
        }

        class InverseEntry extends AbstractMapEntry<V, K> {
          BiEntry<K, V> delegate;

          InverseEntry(BiEntry<K, V> entry) {
            this.delegate = entry;
          }

          @Override
          public V getKey() {
            return delegate.value;
          }

          @Override
          public K getValue() {
            return delegate.key;
          }

          @Override
          public K setValue(K key) {
            K oldKey = delegate.key;
            int keyHash = smearedHash(key);
            if (keyHash == delegate.keyHash && Objects.equal(key, oldKey)) {
              return key;
            }
            checkArgument(seekByKey(key, keyHash) == null, "value already present: %s", key);
            delete(delegate);
            BiEntry<K, V> newEntry =
                new BiEntry<>(key, keyHash, delegate.value, delegate.valueHash);
            delegate = newEntry;
            insert(newEntry, null);
            expectedModCount = modCount;
            return oldKey;
          }
        }
      };
    }

    @Override
    public void forEach(BiConsumer<? super V, ? super K> action) {
      checkNotNull(action);
      HashBiMap.this.forEach((k, v) -> action.accept(v, k));
    }

    @Override
    public void replaceAll(BiFunction<? super V, ? super K, ? extends K> function) {
      checkNotNull(function);
      BiEntry<K, V> oldFirst = firstInKeyInsertionOrder;
      clear();
      for (BiEntry<K, V> entry = oldFirst; entry != null; entry = entry.nextInKeyInsertionOrder) {
        put(entry.value, function.apply(entry.value, entry.key));
      }
    }

    Object writeReplace() {
      return new InverseSerializedForm<>(HashBiMap.this);
    }
  }

  private static final class InverseSerializedForm<K, V> implements Serializable {
    private final HashBiMap<K, V> bimap;

    InverseSerializedForm(HashBiMap<K, V> bimap) {
      this.bimap = bimap;
    }

    Object readResolve() {
      return bimap.inverse();
    }
  }

  /**
   * @serialData the number of entries, first key, first value, second key, second value, and so on.
   */
  @GwtIncompatible // java.io.ObjectOutputStream
  private void writeObject(ObjectOutputStream stream) throws IOException {
    stream.defaultWriteObject();
    Serialization.writeMap(this, stream);
  }

  @GwtIncompatible // java.io.ObjectInputStream
  private void readObject(ObjectInputStream stream) throws IOException, ClassNotFoundException {
    stream.defaultReadObject();
    int size = Serialization.readCount(stream);
    init(16); // resist hostile attempts to allocate gratuitous heap
    Serialization.populateMap(this, stream, size);
  }

  @GwtIncompatible // Not needed in emulated source
  private static final long serialVersionUID = 0;
}<|MERGE_RESOLUTION|>--- conflicted
+++ resolved
@@ -40,11 +40,6 @@
 import java.util.Set;
 import java.util.function.BiConsumer;
 import java.util.function.BiFunction;
-<<<<<<< HEAD
-import org.checkerframework.checker.nullness.qual.MonotonicNonNull;
-=======
-import org.checkerframework.checker.nullness.qual.Nullable;
->>>>>>> 1c9f547e
 
 /**
  * A {@link BiMap} backed by two hash tables. This implementation allows null keys and values. A
@@ -310,11 +305,7 @@
 
   @CanIgnoreReturnValue
   @Override
-<<<<<<< HEAD
   public V forcePut(K key, V value) {
-=======
-  public @Nullable V forcePut(@Nullable K key, @Nullable V value) {
->>>>>>> 1c9f547e
     return put(key, value, true);
   }
 
@@ -388,11 +379,7 @@
 
   @CanIgnoreReturnValue
   @Override
-<<<<<<< HEAD
   public V remove(Object key) {
-=======
-  public @Nullable V remove(@Nullable Object key) {
->>>>>>> 1c9f547e
     BiEntry<K, V> entry = seekByKey(key, smearedHash(key));
     if (entry == null) {
       return null;
@@ -569,7 +556,7 @@
     }
   }
 
-  @LazyInit @RetainedWith private transient @Nullable BiMap<V, K> inverse;
+  @LazyInit @RetainedWith private transient BiMap<V, K> inverse;
 
   @Override
   public BiMap<V, K> inverse() {
@@ -605,29 +592,17 @@
 
     @CanIgnoreReturnValue
     @Override
-<<<<<<< HEAD
     public K put(V value, K key) {
-=======
-    public @Nullable K put(@Nullable V value, @Nullable K key) {
->>>>>>> 1c9f547e
       return putInverse(value, key, false);
     }
 
     @Override
-<<<<<<< HEAD
     public K forcePut(V value, K key) {
-=======
-    public @Nullable K forcePut(@Nullable V value, @Nullable K key) {
->>>>>>> 1c9f547e
       return putInverse(value, key, true);
     }
 
     @Override
-<<<<<<< HEAD
     public K remove(Object value) {
-=======
-    public @Nullable K remove(@Nullable Object value) {
->>>>>>> 1c9f547e
       BiEntry<K, V> entry = seekByValue(value, smearedHash(value));
       if (entry == null) {
         return null;
