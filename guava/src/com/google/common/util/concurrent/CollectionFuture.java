/*
 * Copyright (C) 2006 The Guava Authors
 *
 * Licensed under the Apache License, Version 2.0 (the "License"); you may not use this file except
 * in compliance with the License. You may obtain a copy of the License at
 *
 * http://www.apache.org/licenses/LICENSE-2.0
 *
 * Unless required by applicable law or agreed to in writing, software distributed under the License
 * is distributed on an "AS IS" BASIS, WITHOUT WARRANTIES OR CONDITIONS OF ANY KIND, either express
 * or implied. See the License for the specific language governing permissions and limitations under
 * the License.
 */

package com.google.common.util.concurrent;

import static com.google.common.collect.Lists.newArrayListWithCapacity;
import static java.util.Collections.unmodifiableList;

import com.google.common.annotations.GwtCompatible;
import com.google.common.collect.ImmutableCollection;
import com.google.common.collect.Lists;
import java.util.Collections;
import java.util.List;
import org.checkerframework.checker.nullness.qual.Nullable;

/** Aggregate future that collects (stores) results of each future. */
@GwtCompatible(emulated = true)
<<<<<<< HEAD
abstract class CollectionFuture<V, C> extends AggregateFuture<V, C> {
=======
abstract class CollectionFuture<V extends @Nullable Object, C> extends AggregateFuture<V, C> {
  /*
   * We access this field racily but safely. For discussion of a similar situation, see the comments
   * on the fields of TimeoutFuture. This field is slightly different than the fields discussed
   * there: cancel() never reads this field, only writes to it. That makes the race here completely
   * harmless, rather than just 99.99% harmless.
   */
>>>>>>> 84675734
  private @Nullable List<@Nullable Present<V>> values;

  CollectionFuture(
      ImmutableCollection<? extends ListenableFuture<? extends V>> futures,
      boolean allMustSucceed) {
    super(futures, allMustSucceed, true);

    List<@Nullable Present<V>> values =
        futures.isEmpty()
            ? Collections.<@Nullable Present<V>>emptyList()
            : Lists.<@Nullable Present<V>>newArrayListWithCapacity(futures.size());

    // Populate the results list with null initially.
    for (int i = 0; i < futures.size(); ++i) {
      values.add(null);
    }

    this.values = values;
  }

  @Override
  final void collectOneValue(int index, V returnValue) {
    List<@Nullable Present<V>> localValues = values;
    if (localValues != null) {
      localValues.set(index, new Present<>(returnValue));
    }
  }

  @Override
  final void handleAllCompleted() {
    List<@Nullable Present<V>> localValues = values;
    if (localValues != null) {
      set(combine(localValues));
    }
  }

  @Override
  void releaseResources(ReleaseResourcesReason reason) {
    super.releaseResources(reason);
    this.values = null;
  }

  abstract C combine(List<@Nullable Present<V>> values);

  /** Used for {@link Futures#allAsList} and {@link Futures#successfulAsList}. */
  static final class ListFuture<V>
      extends CollectionFuture<V, List<@Nullable V>> {
    ListFuture(
        ImmutableCollection<? extends ListenableFuture<? extends V>> futures,
        boolean allMustSucceed) {
      super(futures, allMustSucceed);
      init();
    }

    @Override
    public List<@Nullable V> combine(List<@Nullable Present<V>> values) {
      List<@Nullable V> result = newArrayListWithCapacity(values.size());
      for (Present<V> element : values) {
        result.add(element != null ? element.value : null);
      }
      return unmodifiableList(result);
    }
  }

  /** The result of a successful {@code Future}. */
  private static final class Present<V> {
    V value;

    Present(V value) {
      this.value = value;
    }
  }
}<|MERGE_RESOLUTION|>--- conflicted
+++ resolved
@@ -26,17 +26,13 @@
 
 /** Aggregate future that collects (stores) results of each future. */
 @GwtCompatible(emulated = true)
-<<<<<<< HEAD
 abstract class CollectionFuture<V, C> extends AggregateFuture<V, C> {
-=======
-abstract class CollectionFuture<V extends @Nullable Object, C> extends AggregateFuture<V, C> {
   /*
    * We access this field racily but safely. For discussion of a similar situation, see the comments
    * on the fields of TimeoutFuture. This field is slightly different than the fields discussed
    * there: cancel() never reads this field, only writes to it. That makes the race here completely
    * harmless, rather than just 99.99% harmless.
    */
->>>>>>> 84675734
   private @Nullable List<@Nullable Present<V>> values;
 
   CollectionFuture(
